setup-virtualenv:
	python3 -m pip install virtualenv
	virtualenv --python=python3.8 venv
	. venv/bin/activate # BUG Not work
	pip install --upgrade pip

install-dev-deps: setup-virtualenv
	pip install --upgrade pip
	pip install -r requirements-dev.txt

install: setup-virtualenv
	pip install -r requirements.txt

prepare-dev-env: install-dev-deps install
	pre-commit install

lint:
	pylint app.py
	pylint chalicelib
	pylint tests

typehint:
	mypy .

test:
	pytest --cov=chalicelib tests/
	coverage html

lint-format:
	black --exclude versions -l 100 --check .

review: lint-format lint typehint test

format:
	isort .
	black --exlude versions -l 100 .

clean: check
	find chalicelib -type f -name "*.pyc" -delete
	find tests -type f -name "*.pyc" -delete
	find chalicelib -type d -name "__pycache__" -delete
	find tests -type d -name "__pycache__" -delete
	rm -rf .mypy_cache
	rm -rf .pytest_cache

check:
	@echo -n "Are you sure? [y/N] " && read ans && [ $${ans:-N} = y ]

re-create-db: check
	PGPASSWORD=$$DB_PASSWORD dropdb -h $$DB_HOST -p $$DB_PORT -U $$DB_USER $$DB_NAME
	PGPASSWORD=$$DB_PASSWORD createdb -h $$DB_HOST -p $$DB_PORT -U $$DB_USER $$DB_NAME

<<<<<<< HEAD
	rm -r chalicelib/alembic/versions/* || true
	$(MAKE) migrate-db
=======
	alembic -c chalicelib/alembic.ini upgrade head
>>>>>>> e2d1cbec

migrate-db:
	alembic -c chalicelib/alembic.ini revision --autogenerate
	alembic -c chalicelib/alembic.ini upgrade head


run:
	chalice local --stage local<|MERGE_RESOLUTION|>--- conflicted
+++ resolved
@@ -50,12 +50,7 @@
 	PGPASSWORD=$$DB_PASSWORD dropdb -h $$DB_HOST -p $$DB_PORT -U $$DB_USER $$DB_NAME
 	PGPASSWORD=$$DB_PASSWORD createdb -h $$DB_HOST -p $$DB_PORT -U $$DB_USER $$DB_NAME
 
-<<<<<<< HEAD
-	rm -r chalicelib/alembic/versions/* || true
-	$(MAKE) migrate-db
-=======
 	alembic -c chalicelib/alembic.ini upgrade head
->>>>>>> e2d1cbec
 
 migrate-db:
 	alembic -c chalicelib/alembic.ini revision --autogenerate
